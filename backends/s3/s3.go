--- conflicted
+++ resolved
@@ -15,12 +15,8 @@
 	"time"
 
 	"github.com/PowerDNS/go-tlsconfig"
-<<<<<<< HEAD
 	"github.com/minio/minio-go/v7"
-=======
 	"github.com/go-logr/logr"
-	minio "github.com/minio/minio-go/v7"
->>>>>>> a779f8fe
 	"github.com/minio/minio-go/v7/pkg/credentials"
 
 	"github.com/PowerDNS/simpleblob"
@@ -302,11 +298,7 @@
 	case "":
 		return nil, fmt.Errorf("No scheme provided for endpoint URL '%s', use http or https.", opt.EndpointURL)
 	default:
-<<<<<<< HEAD
 		return nil, fmt.Errorf("Unsupported scheme for S3: '%s', use http or https.", u.Scheme)
-=======
-		return nil, fmt.Errorf("unsupported scheme for S3: '%s'", u.Scheme)
->>>>>>> a779f8fe
 	}
 
 	cfg := &minio.Options{
