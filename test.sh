#!/usr/bin/env bash

set -e

# Stop all child processes on exit
trap cleanup EXIT

cleanup() {
    pkill -P $$
    if [ -n "$tmpdir" ] && [ -d "$tmpdir" ]; then
        rm -r "$tmpdir"
    fi
}

export GOBIN="$PWD/bin"
export PATH="$PATH:$GOBIN"
tmpdir=

mkdir -p "$GOBIN"

if [ -z "$SIMPLEBLOB_TEST_S3_CONFIG" ]; then
    echo "* Using MinIO for S3 tests"
    export SIMPLEBLOB_TEST_S3_CONFIG="$PWD/test-minio.json"

    # Fetch minio if not found
    if ! command -v minio >/dev/null; then
        source <(go env)
        dst="$GOBIN/minio"
        curl -v -o "$dst" "https://dl.min.io/server/minio/release/$GOOS-$GOARCH/minio"
        chmod u+x "$dst"
    fi

    # Start MinIO
    echo "* Starting minio at address 127.0.0.1:34730"
    tmpdir=$(mktemp --directory --tmpdir=. .minio.XXXXXX)
    minio server --address 127.0.0.1:34730 --console-address 127.0.0.1:34731 --quiet "$tmpdir" &
    # Wait for minio server to be ready
    while ! curl -s -I "127.0.0.1:34730/minio/health/ready" | grep '200 OK' >/dev/null; do
        sleep .1
    done
fi

echo "* SIMPLEBLOB_TEST_S3_CONFIG=$SIMPLEBLOB_TEST_S3_CONFIG"

set -ex

go test -count=1 "$@" ./...

# Configure linters in .golangci.yml
<<<<<<< HEAD
if ! command -v golangci-lint >/dev/null; then
    go install github.com/golangci/golangci-lint/cmd/golangci-lint@v1.45.2
fi
golangci-lint run
=======
go install github.com/golangci/golangci-lint/cmd/golangci-lint@v1.50.1
./bin/golangci-lint run
>>>>>>> a779f8fe
<|MERGE_RESOLUTION|>--- conflicted
+++ resolved
@@ -47,12 +47,7 @@
 go test -count=1 "$@" ./...
 
 # Configure linters in .golangci.yml
-<<<<<<< HEAD
 if ! command -v golangci-lint >/dev/null; then
-    go install github.com/golangci/golangci-lint/cmd/golangci-lint@v1.45.2
+    go install github.com/golangci/golangci-lint/cmd/golangci-lint@v1.50.1
 fi
-golangci-lint run
-=======
-go install github.com/golangci/golangci-lint/cmd/golangci-lint@v1.50.1
-./bin/golangci-lint run
->>>>>>> a779f8fe
+golangci-lint run